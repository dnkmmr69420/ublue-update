import os
import subprocess
import logging
import argparse

from ublue_update.update_checks.system import system_update_check
from ublue_update.update_checks.wait import transaction_wait
from ublue_update.update_inhibitors.hardware import check_hardware_inhibitors
from ublue_update.config import load_value
<<<<<<< HEAD
from ublue_update.session import get_xdg_runtime_dir, get_active_sessions
from ublue_update.filelock import acquire_lock, release_lock
=======
>>>>>>> afb73dd7


def notify(title: str, body: str, actions: list = [], urgency: str = "normal"):
    if not dbus_notify:
        return
<<<<<<< HEAD
    process_uid = os.getuid()
=======
>>>>>>> afb73dd7
    args = [
        "/usr/bin/notify-send",
        title,
        body,
        "--app-name=Universal Blue Updater",
        "--icon=software-update-available-symbolic",
        f"--urgency={urgency}",
    ]
    if actions != []:
        for action in actions:
            args.append(f"--action={action}")
    if process_uid == 0:
        users = []
        try:
            users = get_active_sessions()
        except KeyError as e:
            log.error("failed to get active logind session info", e)
        for user in users:
            try:
                xdg_runtime_dir = get_xdg_runtime_dir(user["User"])
            except KeyError as e:
                log.error(f"failed to get xdg_runtime_dir for user: {user['Name']}", e)
                return
            user_args = [
                "/usr/bin/sudo",
                "-u",
                f"{user['Name']}",
                "DISPLAY=:0",
                f"DBUS_SESSION_BUS_ADDRESS=unix:path={xdg_runtime_dir}/bus",
            ]
            user_args += args
            out = subprocess.run(user_args, capture_output=True)
            if actions != []:
                return out
        return
    out = subprocess.run(args, capture_output=True)
    return out


def ask_for_updates():
    if not dbus_notify:
        return
    out = notify(
        "System Updater",
        "Update available, but system checks failed. Update now?",
        ["universal-blue-update-confirm=Confirm"],
        "critical",
    )
    if out is None:
        return
    # if the user has confirmed
    if "universal-blue-update-confirm" in out.stdout.decode("utf-8"):
        run_updates(cli_args)


def check_for_updates(checks_failed: bool) -> bool:
    """Tracks whether any updates are available"""
    update_available: bool = False
    system_update_available: bool = system_update_check()
    if system_update_available:
        update_available = True
    if update_available:
        return True
    log.info("No updates are available.")
    return False


def hardware_inhibitor_checks_failed(
    hardware_checks_failed: bool, failures: list, hardware_check: bool
):
    # ask if an update can be performed through dbus notifications
    if check_for_updates(hardware_checks_failed) and not hardware_check:
        log.info("Harware checks failed, but update is available")
        ask_for_updates()
    # notify systemd that the checks have failed,
    # systemd will try to rerun the unit
    exception_log = "\n - ".join(failures)
    raise Exception(f"update failed to pass checks: \n - {exception_log}")


<<<<<<< HEAD
def run_update_scripts(root_dir: str):
=======
def run_updates():
    root_dir = "/etc/ublue-update.d/"

    log.info("Running system update")

    """Wait on any existing transactions to complete before updating"""
    transaction_wait()

>>>>>>> afb73dd7
    for root, dirs, files in os.walk(root_dir):
        for file in files:
            full_path = root_dir + str(file)
            executable = os.access(full_path, os.X_OK)
            if executable:
                log.info(f"Running update script: {full_path}")
                out = subprocess.run(
                    [full_path],
                    capture_output=True,
                )
                if out.returncode != 0:
<<<<<<< HEAD
                    log.error(f"{full_path} returned error code: {out.returncode}", out.stdout.decode('utf-8'))
=======
                    log.info(f"{full_path} returned error code: {out.returncode}")
                    log.info(f"Program output: \n {out.stdout}")
>>>>>>> afb73dd7
                    notify(
                        "System Updater",
                        f"Error in update script: {file}, check logs for more info",
                    )
            else:
                log.info(f"could not execute file {full_path}")
<<<<<<< HEAD


def run_updates(args):
    process_uid = os.getuid()
    filelock_path = "/run/ublue-update.lock"
    if process_uid != 0:
        xdg_runtime_dir = os.environ.get("XDG_RUNTIME_DIR")
        if os.path.isdir(xdg_runtime_dir):
            filelock_path = f"{xdg_runtime_dir}/ublue-update.lock"
    fd = acquire_lock(filelock_path)
    if fd is None:
        raise Exception("updates are already running for this user")
    root_dir = "/etc/ublue-update.d"

    """Wait on any existing transactions to complete before updating"""
    transaction_wait()

    if process_uid == 0:
        notify(
            "System Updater",
            "System passed checks, updating ...",
        )
        users = []
        try:
            users = get_active_sessions()
        except KeyError as e:
            log.error("failed to get active logind session info", e)

        if args.system:
            users = []

        run_update_scripts(f"{root_dir}/system/")
        for user in users:
            try:
                xdg_runtime_dir = get_xdg_runtime_dir(user["User"])
            except KeyError as e:
                log.error(f"failed to get xdg_runtime_dir for user: {user['Name']}", e)
                break
            log.info(
                f"""
                Running update for user:
                '{user['Name']}',
                update script directory: '{root_dir}/user'
                """
            )

            subprocess.run(
                [
                    "/usr/bin/sudo",
                    "-u",
                    f"{user['Name']}",
                    "DISPLAY=:0",
                    f"XDG_RUNTIME_DIR={xdg_runtime_dir}",
                    f"DBUS_SESSION_BUS_ADDRESS=unix:path={xdg_runtime_dir}/bus",
                    "/usr/bin/ublue-update",
                    "-f",
                ],
                capture_output=True,
            )
        notify(
            "System Updater",
            "System update complete, reboot for changes to take effect",
        )
        log.info("System update complete")
    else:
        if args.system:
            raise Exception(
                "ublue-update needs to be run as root to perform system updates!"
            )
        run_update_scripts(f"{root_dir}/user/")
    release_lock(fd)
=======
    notify(
        "System Updater",
        "System update complete, reboot for changes to take effect",
    )
    log.info("System update complete")
>>>>>>> afb73dd7
    os._exit(0)


dbus_notify: bool = load_value("notify", "dbus_notify")

# setup logging
logging.basicConfig(
    format="[%(asctime)s] %(name)s:%(levelname)s | %(message)s",
    level=os.getenv("UBLUE_LOG", default=logging.INFO),
)
log = logging.getLogger(__name__)

<<<<<<< HEAD
cli_args = None

=======
>>>>>>> afb73dd7

def main():

    # setup argparse
    parser = argparse.ArgumentParser()
    parser.add_argument(
        "-f",
        "--force",
        action="store_true",
        help="force manual update, skipping update checks",
    )
    parser.add_argument(
        "-c", "--check", action="store_true", help="run update checks and exit"
    )
    parser.add_argument(
        "-u",
        "--updatecheck",
        action="store_true",
        help="check for updates and exit",
    )
    parser.add_argument(
        "-w",
        "--wait",
        action="store_true",
        help="wait for transactions to complete and exit",
    )
    parser.add_argument(
        "--system",
        action="store_true",
        help="only run system updates (requires root)",
    )
    cli_args = parser.parse_args()
    hardware_checks_failed = False

    if cli_args.wait:
        transaction_wait()
        os._exit(0)

    if not cli_args.force and not cli_args.updatecheck:
        hardware_checks_failed, failures = check_hardware_inhibitors()
        if hardware_checks_failed:
            hardware_inhibitor_checks_failed(
                hardware_checks_failed,
                failures,
<<<<<<< HEAD
                cli_args.check,
=======
                args.check,
>>>>>>> afb73dd7
            )
        if cli_args.check:
            os._exit(0)

    if cli_args.updatecheck:
        update_available = check_for_updates(False)
        if not update_available:
            raise Exception("Update not available")
        os._exit(0)

    # system checks passed
    log.info("System passed all update checks")
<<<<<<< HEAD
    run_updates(cli_args)
=======
    notify(
        "System Updater",
        "System passed checks, updating ...",
    )
    run_updates()
>>>>>>> afb73dd7
<|MERGE_RESOLUTION|>--- conflicted
+++ resolved
@@ -7,20 +7,15 @@
 from ublue_update.update_checks.wait import transaction_wait
 from ublue_update.update_inhibitors.hardware import check_hardware_inhibitors
 from ublue_update.config import load_value
-<<<<<<< HEAD
 from ublue_update.session import get_xdg_runtime_dir, get_active_sessions
 from ublue_update.filelock import acquire_lock, release_lock
-=======
->>>>>>> afb73dd7
+
 
 
 def notify(title: str, body: str, actions: list = [], urgency: str = "normal"):
     if not dbus_notify:
         return
-<<<<<<< HEAD
     process_uid = os.getuid()
-=======
->>>>>>> afb73dd7
     args = [
         "/usr/bin/notify-send",
         title,
@@ -101,18 +96,7 @@
     raise Exception(f"update failed to pass checks: \n - {exception_log}")
 
 
-<<<<<<< HEAD
 def run_update_scripts(root_dir: str):
-=======
-def run_updates():
-    root_dir = "/etc/ublue-update.d/"
-
-    log.info("Running system update")
-
-    """Wait on any existing transactions to complete before updating"""
-    transaction_wait()
-
->>>>>>> afb73dd7
     for root, dirs, files in os.walk(root_dir):
         for file in files:
             full_path = root_dir + str(file)
@@ -124,20 +108,13 @@
                     capture_output=True,
                 )
                 if out.returncode != 0:
-<<<<<<< HEAD
                     log.error(f"{full_path} returned error code: {out.returncode}", out.stdout.decode('utf-8'))
-=======
-                    log.info(f"{full_path} returned error code: {out.returncode}")
-                    log.info(f"Program output: \n {out.stdout}")
->>>>>>> afb73dd7
                     notify(
                         "System Updater",
                         f"Error in update script: {file}, check logs for more info",
                     )
             else:
                 log.info(f"could not execute file {full_path}")
-<<<<<<< HEAD
-
 
 def run_updates(args):
     process_uid = os.getuid()
@@ -176,9 +153,7 @@
                 log.error(f"failed to get xdg_runtime_dir for user: {user['Name']}", e)
                 break
             log.info(
-                f"""
-                Running update for user:
-                '{user['Name']}',
+                f"""Running update for user: '{user['Name']}',
                 update script directory: '{root_dir}/user'
                 """
             )
@@ -208,13 +183,6 @@
             )
         run_update_scripts(f"{root_dir}/user/")
     release_lock(fd)
-=======
-    notify(
-        "System Updater",
-        "System update complete, reboot for changes to take effect",
-    )
-    log.info("System update complete")
->>>>>>> afb73dd7
     os._exit(0)
 
 
@@ -227,11 +195,8 @@
 )
 log = logging.getLogger(__name__)
 
-<<<<<<< HEAD
 cli_args = None
 
-=======
->>>>>>> afb73dd7
 
 def main():
 
@@ -276,11 +241,7 @@
             hardware_inhibitor_checks_failed(
                 hardware_checks_failed,
                 failures,
-<<<<<<< HEAD
                 cli_args.check,
-=======
-                args.check,
->>>>>>> afb73dd7
             )
         if cli_args.check:
             os._exit(0)
@@ -293,12 +254,8 @@
 
     # system checks passed
     log.info("System passed all update checks")
-<<<<<<< HEAD
     run_updates(cli_args)
-=======
     notify(
         "System Updater",
         "System passed checks, updating ...",
-    )
-    run_updates()
->>>>>>> afb73dd7
+    )