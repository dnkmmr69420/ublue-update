# Universal Blue Update

Small update program written in python intended for use in Universal Blue, executes update scripts/tasks placed in `/etc/ublue-update.d` (make sure each script has exec perms)

Includes systemd timers and services for auto update

dependencies (fedora): ```sudo dnf install python3-psutil libnotify```


# Usage


## Installation

You can add this to your image by simply pulling down and installing the rpm:

```
COPY --from=ghcr.io/ublue-os/ublue-update:latest /rpms/ublue-update.noarch.rpm /tmp/rpms/
RUN rpm-ostree install /tmp/rpms/ublue-update.noarch.rpm
```

If you are on an image derived from uBlue main:

```
COPY --from=ghcr.io/ublue-os/ublue-update:latest /rpms/ublue-update.noarch.rpm /tmp/rpms/
RUN rpm-ostree override remove ublue-os-update-services && rpm-ostree install /tmp/rpms/ublue-update.noarch.rpm
```

> **Note**
> If you are on an image derived from uBlue main, you will need to remove or disable automatic updates with rpm-ostreed, to do this, you need to remove or change this line in the config file: `AutomaticUpdatePolicy=stage` (set to `none` if you don't want to remove the line)


## Command Line

To run a complete system update, it's recommended to use systemd:

```
$ systemctl start ublue-update.service
```

This makes sure there's only one instance of `ublue-update` and allows for passwordless system updates (user must be in `wheel` group)


### Run updates from command line (not recommended)

Only run user updates (rootless):
```
$ ublue-update
```

Only run system updates (requires root):
```
$ pkexec ublue-update --system
```

```
usage: ublue-update [-h] [-f] [-c] [-u] [-w] [--system]

options:
  -h, --help         show this help message and exit
  -f, --force        force manual update, skipping update checks
  -c, --check        run update checks and exit
  -u, --updatecheck  check for updates and exit
  -w, --wait         wait for transactions to complete and exit
  --system           only run system updates (requires root)
```

## Troubleshooting

You can check the ublue-update logs by running this command:
```
$ journalctl -exu 'ublue-update.service'
```

# Configuration

## Update Scripts
Update scripts are separated into two directories inside of `/etc/ublue-update.d`

### `/etc/ublue-update.d/user`

Update scripts are ran as user. Scripts included:
  - per-user flatpak update scripts (uninstalling unused deps and repairing flatpak install for maintenence)
  - distrobox update script
  - fleek update script

### `/etc/ublue-update.d/system`

Update scripts are ran as root, these updates are meant to be system-wide. Scripts included:
  - OS update script (depends on [`rpm-ostree`](https://github.com/coreos/rpm-ostree))
  - system-wide flatpak update scripts (uninstalling unused deps and repairing flatpak install for maintenence)


## Location

### Valid config paths (in order of priority):

```/etc/ublue-update/ublue-update.toml```

```/usr/etc/ublue-update/ublue-update.toml```


## Config Variables
Section: `checks`

`min_battery_percent`: checks if battery is above specified percent

`max_cpu_load_percent`: checks if cpu average load is under specified percent

<<<<<<< HEAD
=======
`min_battery_percent`: checks if battery is above specified percent

`max_cpu_load_percent`: checks if cpu average load is under specified percent

>>>>>>> afb73dd7
`max_mem_percent`: checks if memory usage is below specified the percent


Section: `notify`

`dbus_notify`: enable graphical notifications via dbus

## How do I build this?

You can build and test this package in a container by using the provided container file.

1. `make builder-image` will create a container image with all dependencies installed
2. `make builder-exec` will execute a shell inside the builder container to allow you easily build the rpm package with `make build-rpm`
3. `make` will trigger the build process and generate a `.whl` package that can be installed
4. `pip install --user -e .` will allow to install an editable version of this package so you quickly edit and test the program

# Special Thanks

Special thanks to [cukmekerb](https://github.com/cukmekerb) for helping troubleshoot/add features early in project development<|MERGE_RESOLUTION|>--- conflicted
+++ resolved
@@ -38,7 +38,7 @@
 $ systemctl start ublue-update.service
 ```
 
-This makes sure there's only one instance of `ublue-update` and allows for passwordless system updates (user must be in `wheel` group)
+This allows for passwordless system updates (user must be in `wheel` group)
 
 
 ### Run updates from command line (not recommended)
@@ -107,13 +107,6 @@
 
 `max_cpu_load_percent`: checks if cpu average load is under specified percent
 
-<<<<<<< HEAD
-=======
-`min_battery_percent`: checks if battery is above specified percent
-
-`max_cpu_load_percent`: checks if cpu average load is under specified percent
-
->>>>>>> afb73dd7
 `max_mem_percent`: checks if memory usage is below specified the percent
 
 
